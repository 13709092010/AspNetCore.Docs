---
title: Migrating from ASP.NET Core 1.x to 2.0
author: scottaddie
description: This article outlines the prerequisites and most common steps for migrating an ASP.NET Core 1.x project to ASP.NET Core 2.0.
keywords: ASP.NET Core,migrating
ms.author: scaddie
manager: wpickett
ms.date: 08/01/2017
ms.topic: article
ms.technology: aspnet
ms.prod: asp.net-core
uid: migration/1x-to-2x/index
---
# Migrating from ASP.NET Core 1.x to ASP.NET Core 2.0

By [Scott Addie](https://github.com/scottaddie)

In this article, we'll walk you through updating an existing ASP.NET Core 1.x project to ASP.NET Core 2.0. Migrating your application to ASP.NET Core 2.0 enables you to take advantage of [many new features and performance improvements](https://docs.microsoft.com/aspnet/core/aspnetcore-2.0). 

Existing ASP.NET Core 1.x applications are based off of version-specific project templates. As the ASP.NET Core framework evolves, so do the project templates and the starter code contained within them. In addition to updating the ASP.NET Core framework, you need to update the code for your application.

<a name="prerequisites"></a>

## Prerequisites
Please see [Getting Started with ASP.NET Core](xref:getting-started).

<a name="tfm"></a>

## Update Target Framework Moniker (TFM)
Projects targeting .NET Core should use the [TFM](/dotnet/standard/frameworks#referring-to-frameworks) of a version greater than or equal to .NET Core 2.0. Search for the `<TargetFramework>` node in the *.csproj* file, and replace its inner text with `netcoreapp2.0`:

[!code-xml[Main](../1x-to-2x/samples/AspNetCoreDotNetCore2App/AspNetCoreDotNetCore2App/AspNetCoreDotNetCore2App.csproj?range=3)]

Projects targeting .NET Framework should use the TFM of a version greater than or equal to .NET Framework 4.6.1. Search for the `<TargetFramework>` node in the *.csproj* file, and replace its inner text with `net461`:

[!code-xml[Main](../1x-to-2x/samples/AspNetCoreDotNetFx2.0App/AspNetCoreDotNetFx2.0App/AspNetCoreDotNetFx2.0App.csproj?range=4)]

> [!NOTE]
> .NET Core 2.0 offers a much larger surface area than .NET Core 1.x. If you're targeting .NET Framework solely because of missing APIs in .NET Core 1.x, targeting .NET Core 2.0 is likely to work.

<a name="global-json"></a>

## Update .NET Core SDK version in global.json
If your solution relies upon a [*global.json*](https://docs.microsoft.com/dotnet/core/tools/global-json) file to target a specific .NET Core SDK version, update its `version` property to use the 2.0 version installed on your machine:

[!code-json[Main](../1x-to-2x/samples/AspNetCoreDotNetCore2App/global.json?highlight=3)]

<a name="package-reference"></a>

## Update package references
The *.csproj* file in a 1.x project lists each NuGet package used by the project.

In an ASP.NET Core 2.0 project targeting .NET Core 2.0, a single [metapackage](xref:fundamentals/metapackage) reference in the *.csproj* file replaces the collection of packages:

[!code-xml[Main](../1x-to-2x/samples/AspNetCoreDotNetCore2App/AspNetCoreDotNetCore2App/AspNetCoreDotNetCore2App.csproj?range=8-10)]

All the features of ASP.NET Core 2.0 and Entity Framework Core 2.0 are included in the metapackage.

ASP.NET Core 2.0 projects targeting .NET Framework should continue to reference individual NuGet packages. Update the `Version` attribute of each `<PackageReference />` node to 2.0.0.

For example, here's the list of `<PackageReference />` nodes used in a typical ASP.NET Core 2.0 project targeting .NET Framework:

[!code-xml[Main](../1x-to-2x/samples/AspNetCoreDotNetFx2.0App/AspNetCoreDotNetFx2.0App/AspNetCoreDotNetFx2.0App.csproj?range=9-22)]

<a name="dot-net-cli-tool-reference"></a>

## Update .NET Core CLI tools
In the *.csproj* file, update the `Version` attribute of each `<DotNetCliToolReference />` node to 2.0.0.

For example, here's the list of CLI tools used in a typical ASP.NET Core 2.0 project targeting .NET Core 2.0:

[!code-xml[Main](../1x-to-2x/samples/AspNetCoreDotNetCore2App/AspNetCoreDotNetCore2App/AspNetCoreDotNetCore2App.csproj?range=12-16)]

<a name="package-target-fallback"></a>

## Rename Package Target Fallback property
The *.csproj* file of a 1.x project used a `PackageTargetFallback` node and variable:

[!code-xml[Main](../1x-to-2x/samples/AspNetCoreDotNetCore1App/AspNetCoreDotNetCore1App/AspNetCoreDotNetCore1App.csproj?range=5)]

Rename both the node and variable to `AssetTargetFallback`:

[!code-xml[Main](../1x-to-2x/samples/AspNetCoreDotNetCore2App/AspNetCoreDotNetCore2App/AspNetCoreDotNetCore2App.csproj?range=4)]

<a name="program-cs"></a>

## Update Main method in Program.cs
In 1.x projects, the `Main` method of *Program.cs* looked like this:

[!code-csharp[Main](../1x-to-2x/samples/AspNetCoreDotNetCore1App/AspNetCoreDotNetCore1App/Program.cs?name=snippet_ProgramCs&highlight=8-19)]

In 2.0 projects, the `Main` method of *Program.cs* has been simplified:

[!code-csharp[Main](../1x-to-2x/samples/AspNetCoreDotNetCore2App/AspNetCoreDotNetCore2App/Program.cs?highlight=8-11)]

The adoption of this new 2.0 pattern is highly recommended and is required for product features like [Entity Framework (EF) Core Migrations](xref:data/ef-mvc/migrations) to work. For example, running `Update-Database` from the Package Manager Console window or `dotnet ef database update` from the command line (on projects converted to ASP.NET Core 2.0) generates the following error:

```
Unable to create an object of type '<Context>'. Add an implementation of 'IDesignTimeDbContextFactory<Context>' to the project, or see https://go.microsoft.com/fwlink/?linkid=851728 for additional patterns supported at design time.
```

<<<<<<< HEAD
## Adding additional configuration

In 2.0 projects, the boilerplate configuration code runs behind-the-scenes. By default, environment variables and app settings are loaded into startup so all that is required in *Startup.cs* is initializing `IConfiguration` with the injected instance. To add additional providers or to change existing providers, utilize `ConfigureAppConfiguration` on `IWebHostBuilder` in *Program.cs*:

```csharp
 var host = new WebHostBuilder()
                .ConfigureAppConfiguration((hostContext, config) =>
                {
                    config.AddEnvironmentVariables();
                    config.AddJsonFile("appsettings.json", optional: true);
                    config.AddCommandLine(args);
                });
```
=======
<a name="db-init-code"></a>

## Move database initialization code
In 1.x projects using EF Core 1.x, a command such as `dotnet ef migrations add` does the following:
1. Instantiates a `Startup` instance
2. Invokes the `ConfigureServices` method to register all services with dependency injection (including `DbContext` types)
3. Performs its requisite tasks

In 2.0 projects using EF Core 2.0, `Program.BuildWebHost` is invoked to obtain the application services. Unlike 1.x, this has the additional side effect of invoking `Startup.Configure`. If your 1.x app invoked database initialization code in its `Configure` method, unexpected problems can occur. For example, if the database doesn't yet exist, the seeding code runs before the EF Core Migrations command execution. This problem causes a `dotnet ef migrations list` command to fail if the database doesn't yet exist.

Consider the following 1.x seed initialization code in the `Configure` method of *Startup.cs*:

[!code-csharp[Main](../1x-to-2x/samples/AspNetCoreDotNetCore1App/AspNetCoreDotNetCore1App/Startup.cs?name=snippet_ConfigureSeedData&highlight=8)]

In 2.0 projects, move the `SeedData.Initialize` call to the `Main` method of *Program.cs*:

[!code-csharp[Main](../1x-to-2x/samples/AspNetCoreDotNetCore2App/AspNetCoreDotNetCore2App/Program2.cs?name=snippet_Main2Code&highlight=10)]

As of 2.0, it's bad practice to do anything in `BuildWebHost` except build and configure the web host. Anything that is about running the application should be handled outside of `BuildWebHost` &mdash; typically in the `Main` method of *Program.cs*.
>>>>>>> 13291956

<a name="view-compilation"></a>

## Review your Razor View Compilation setting
Faster application startup time and smaller published bundles are of utmost importance to you. For these reasons, [Razor view compilation](xref:mvc/views/view-compilation) is enabled by default in ASP.NET Core 2.0.

Setting the `MvcRazorCompileOnPublish` property to true is no longer required. Unless you're disabling view compilation, the property may be removed from the *.csproj* file.

When targeting .NET Framework, you still need to explicitly reference the [Microsoft.AspNetCore.Mvc.Razor.ViewCompilation](https://www.nuget.org/packages/Microsoft.AspNetCore.Mvc.Razor.ViewCompilation) NuGet package in your *.csproj* file:

[!code-xml[Main](../1x-to-2x/samples/AspNetCoreDotNetFx2.0App/AspNetCoreDotNetFx2.0App/AspNetCoreDotNetFx2.0App.csproj?range=15)]

<a name="app-insights"></a>

## Rely on Application Insights "Light-Up" features
Effortless setup of application performance instrumentation is important. You can now rely on the new [Application Insights](https://docs.microsoft.com/azure/application-insights/app-insights-overview) "light-up" features available in the Visual Studio 2017 tooling.

ASP.NET Core 1.1 projects created in Visual Studio 2017 added Application Insights by default. If you're not using the Application Insights SDK directly, outside of *Program.cs* and *Startup.cs*, follow these steps:

1. Remove the following `<PackageReference />` node from the *.csproj* file:
    
    [!code-xml[Main](../1x-to-2x/samples/AspNetCoreDotNetCore1App/AspNetCoreDotNetCore1App/AspNetCoreDotNetCore1App.csproj?range=10)]

2. Remove the `UseApplicationInsights` extension method invocation from *Program.cs*:

    [!code-csharp[Main](../1x-to-2x/samples/AspNetCoreDotNetCore1App/AspNetCoreDotNetCore1App/Program.cs?name=snippet_ProgramCsMain&highlight=8)]

3. Remove the Application Insights client-side API call from *_Layout.cshtml*. It comprises the following two lines of code:

    [!code-cshtml[Main](../1x-to-2x/samples/AspNetCoreDotNetCore1App/AspNetCoreDotNetCore1App/Views/Shared/_Layout.cshtml?range=1,19&dedent=4)]

If you are using the Application Insights SDK directly, continue to do so. The 2.0 [metapackage](xref:fundamentals/metapackage) includes the latest version of Application Insights, so a package downgrade error appears if you're referencing an older version.

<a name="auth-and-identity"></a>

## Adopt Authentication / Identity Improvements
ASP.NET Core 2.0 has a new authentication model and a number of significant changes to ASP.NET Core Identity. If you created your project with Individual User Accounts enabled, or if you have manually added authentication or Identity, see [Migrating Authentication and Identity to ASP.NET Core 2.0](xref:migration/1x-to-2x/identity-2x).

## Additional Resources
- [Breaking Changes in ASP.NET Core 2.0](https://github.com/aspnet/announcements/issues?page=1&q=is%3Aissue+is%3Aopen+label%3A2.0.0+label%3A%22Breaking+change%22&utf8=%E2%9C%93)<|MERGE_RESOLUTION|>--- conflicted
+++ resolved
@@ -99,7 +99,8 @@
 Unable to create an object of type '<Context>'. Add an implementation of 'IDesignTimeDbContextFactory<Context>' to the project, or see https://go.microsoft.com/fwlink/?linkid=851728 for additional patterns supported at design time.
 ```
 
-<<<<<<< HEAD
+<a name="adding-configuration"></a>
+
 ## Adding additional configuration
 
 In 2.0 projects, the boilerplate configuration code runs behind-the-scenes. By default, environment variables and app settings are loaded into startup so all that is required in *Startup.cs* is initializing `IConfiguration` with the injected instance. To add additional providers or to change existing providers, utilize `ConfigureAppConfiguration` on `IWebHostBuilder` in *Program.cs*:
@@ -113,7 +114,7 @@
                     config.AddCommandLine(args);
                 });
 ```
-=======
+
 <a name="db-init-code"></a>
 
 ## Move database initialization code
@@ -133,7 +134,6 @@
 [!code-csharp[Main](../1x-to-2x/samples/AspNetCoreDotNetCore2App/AspNetCoreDotNetCore2App/Program2.cs?name=snippet_Main2Code&highlight=10)]
 
 As of 2.0, it's bad practice to do anything in `BuildWebHost` except build and configure the web host. Anything that is about running the application should be handled outside of `BuildWebHost` &mdash; typically in the `Main` method of *Program.cs*.
->>>>>>> 13291956
 
 <a name="view-compilation"></a>
 
